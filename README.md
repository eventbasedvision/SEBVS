# Updates
<!-- syntax for updating -->
<!-- - [6 August 2025] Tool for Manual Annotation Release -->

# *SEBVS*: Synthetic Event-based Visual Servoing for Robot Navigation and Manipulation 

<!-- for adding link to paper and image -->
<div>
<a href="#">Paper</a> | 
<a href="https://drive.google.com/file/d/1tlwI928wwzoIaphzWcdPFxZYTYJ-hMQC/view?usp=sharing">Supplementary</a>
</div> 

<hr>

<div style="text-align: center;">
<img src="https://github.com/user-attachments/assets/d0923a73-4495-4e9b-b28a-f61efedc6c66"/>
</div>

<p align="justify">
Event cameras have emerged as a powerful sensing modality for robotics, offering microsecond latency, high dynamic range, and low power consumption. These characteristics make them well-suited for real-time robotic perception in scenarios affected by motion blur, occlusion, and extreme changes in illumination. Despite this potential, event-based vision—particularly through video-to-event (v2e) simulation—remains underutilized in mainstream robotics simulators, limiting the advancement of event-driven solutions for navigation and manipulation.

This work presents an open-source, user-friendly v2e robotics operating system (ROS 2) package for Gazebo simulation that enables seamless event stream generation from RGB camera feeds. The package is used to investigate event-based robotic policies (ERP) for real-time navigation and manipulation. Two representative scenarios are evaluated: (1) object following with a mobile robot and (2) object detection and grasping with a robotic manipulator. Transformer-based ERPs are trained by behavior cloning and compared to RGB-based counterparts under various operating conditions. Experimental results show that event-based policies consistently deliver competitive and often superior robustness in high-speed or visually challenging environments. These results highlight the potential of event-driven perception to improve real-time robotic navigation and manipulation, providing a foundation for broader integration of event cameras into robotic policy learning.
</p>

<!-- <div style="text-align: center;">
<img src="https://github.com/user-attachments/assets/82c93cc6-4f7d-4e35-b38f-5079b1b12ef3"/>
</div> -->

<!-- # Dataset Download
Dataset can be downloaded <a href="https://drive.google.com/drive/folders/1dwbeWHASKkLbLOImyHKE8of8hWCq7bdO?usp=drive_link">here</a> -->

# Package Overview
<p align="justify">
To enable event-camera simulation in Gazebo, a lightweight ROS 2 package was developed that integrates v2ecore’s EventEmulator with standard RGB camera topics. The emulator subscribes to the RGB image stream `/camera/image_raw`, performs resizing and grayscale conversion, and forwards the processed images to the EventEmulator. The generated event stream is published on the topic `/dvs/events`, which can subsequently be accumulated into event frames for downstream processing.
</p>

# Dataset 
ERPArm dataset is available <a href="https://www.dropbox.com/scl/fo/kzj9bw8gq81dc7hf0ff0m/AGCW_q92Vi1fRGIX-ODrlFA?rlkey=2edq60rlehlbjukocmov8kl6q&st=j5nj4sgd&dl=0">here</a>

ERPNav dataset is available <a href="https://www.dropbox.com/scl/fo/vtwkgit49jqnsafroyzmz/AEcEx-MVqFCMS-1Bi0EHQrI?rlkey=g0t6g5mnymc2wcpx98ypq7812&st=pn805sxx&dl=0">here</a>

<<<<<<< HEAD
=======
# Installation Guide
>>>>>>> e2e6df93

### Tested Setup
- **OS:** Ubuntu 22.04  
- **ROS 2:** Humble (desktop-full)  
- **Python:** 3.10  
- **Gazebo:** Any ROS camera publishing `sensor_msgs/Image` works (Classic)

<<<<<<< HEAD
=======
# Folder Structure
# Folder Structure
src
└── ros2_v2e_emulator
    ├── 

<!-- # Model Setup 
Please look at the official github page for the models to set up.
- [VideoLLama2](https://github.com/DAMO-NLP-SG/VideoLLaMA2)
- [LlavaNext-Video](https://github.com/LLaVA-VL/LLaVA-NeXT)  
- [Qwen2-VL-7B-hf](https://github.com/QwenLM/Qwen2.5-VL)
# Baseline
>>>>>>> e2e6df93

### Package Folder Structure
```bash
src/
└── ros2_v2e_emulator
    ├── setup.py
    └── ros2_v2e_emulator
        └── emulator_node.py
```

# Installation Guide

Make sure you have **ROS 2 Humble** and **Gazebo** installed.  
Install **PyTorch** directly in your ROS 2 Python environment (not inside a Conda environment).  

Next, install the [v2e](https://github.com/SensorsINI/v2e) packages by following the official instructions.  

Then clone and build this package:


```bash 
git clone https://github.com/eventbasedvision/SEBVS.git
cd SEBVS
colcon build
```

# Usage

To run the default emulator node: 

```bash 
source install/setup.bash
ros2 run ros2_v2e_emulator emulator_node
```



# License

<a rel="license" href="http://creativecommons.org/licenses/by-sa/4.0/"><img alt="Creative Commons License" style="border-width:0" src="https://i.creativecommons.org/l/by-sa/4.0/88x31.png" /></a><br />This work is licensed under a <a rel="license" href="http://creativecommons.org/licenses/by-sa/4.0/">Creative Commons Attribution-ShareAlike 4.0 International License</a>.


# Citation
If you use our package, we appreciate a citation to the paper and to the original author of v2e. 
```bash
@inproceedings{hu2021v2e,
  title={v2e: From video frames to realistic DVS events},
  author={Hu, Yuhuang and Liu, Shih-Chii and Delbruck, Tobi},
  booktitle={Proceedings of the IEEE/CVF conference on computer vision and pattern recognition},
  pages={1312--1321},
  year={2021}
}
```<|MERGE_RESOLUTION|>--- conflicted
+++ resolved
@@ -39,10 +39,7 @@
 
 ERPNav dataset is available <a href="https://www.dropbox.com/scl/fo/vtwkgit49jqnsafroyzmz/AEcEx-MVqFCMS-1Bi0EHQrI?rlkey=g0t6g5mnymc2wcpx98ypq7812&st=pn805sxx&dl=0">here</a>
 
-<<<<<<< HEAD
-=======
 # Installation Guide
->>>>>>> e2e6df93
 
 ### Tested Setup
 - **OS:** Ubuntu 22.04  
@@ -50,21 +47,6 @@
 - **Python:** 3.10  
 - **Gazebo:** Any ROS camera publishing `sensor_msgs/Image` works (Classic)
 
-<<<<<<< HEAD
-=======
-# Folder Structure
-# Folder Structure
-src
-└── ros2_v2e_emulator
-    ├── 
-
-<!-- # Model Setup 
-Please look at the official github page for the models to set up.
-- [VideoLLama2](https://github.com/DAMO-NLP-SG/VideoLLaMA2)
-- [LlavaNext-Video](https://github.com/LLaVA-VL/LLaVA-NeXT)  
-- [Qwen2-VL-7B-hf](https://github.com/QwenLM/Qwen2.5-VL)
-# Baseline
->>>>>>> e2e6df93
 
 ### Package Folder Structure
 ```bash
